--- conflicted
+++ resolved
@@ -209,16 +209,9 @@
             disableShadowCopyCheckBox.Checked = !Settings.Engine.ShadowCopyFiles;
 
             principalPolicyCheckBox.Checked = principalPolicyListBox.Enabled =
-<<<<<<< HEAD
                 Settings.Engine.SetPrincipalPolicy;
             principalPolicyListBox.SelectedIndex = (int)Settings.Engine.PrincipalPolicy;
-
-            traceLevelComboBox.SelectedIndex = (int)Settings.TestCentric.InternalTraceLevel;
-=======
-                Settings.GetSetting("Options.TestLoader.SetPrincipalPolicy", false);
-            principalPolicyListBox.SelectedIndex = (int)(PrincipalPolicy)Settings.GetSetting("Options.TestLoader.PrincipalPolicy", PrincipalPolicy.UnauthenticatedPrincipal);
->>>>>>> c79a2d4a
-        }
+    }
 
         public override void ApplySettings()
 		{
@@ -226,23 +219,12 @@
 
             Settings.Engine.SetPrincipalPolicy = principalPolicyCheckBox.Checked;
 
-<<<<<<< HEAD
             Settings.Engine.PrincipalPolicy = principalPolicyCheckBox.Checked
                 ? (PrincipalPolicy)principalPolicyListBox.SelectedIndex
                 : PrincipalPolicy.UnauthenticatedPrincipal;
-
-            InternalTraceLevel level = (InternalTraceLevel)traceLevelComboBox.SelectedIndex;
-            Settings.TestCentric.InternalTraceLevel = level;
-            //InternalTrace.Level = level;
-=======
-            if (principalPolicyCheckBox.Checked)
-                Settings.SaveSetting("Options.TestLoader.PrincipalPolicy", (PrincipalPolicy)principalPolicyListBox.SelectedIndex);
-            else
-                Settings.RemoveSetting("Options.TestLoader.PrincipalPolicy");
->>>>>>> c79a2d4a
-        }
-
-        public override bool HasChangesRequiringReload
+    }
+
+    public override bool HasChangesRequiringReload
 		{
 			get
 			{
