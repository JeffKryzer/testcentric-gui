--- conflicted
+++ resolved
@@ -37,7 +37,6 @@
 
 		[OneTimeSetUp]
         public void CreateDisplay()
-<<<<<<< HEAD
 		{
 			_view = new TestCentricMainView();
 			_display = _view.LongOperationDisplay("Loading...");
@@ -60,14 +59,7 @@
 		public void DisplayShowsProperText()
 		{
             Assert.That( GetOperationText( _display ), Is.EqualTo( "Loading..." ) );
-=======
-        {
-			var view = new TestCentricMainView();
-            LongRunningOperationDisplay display = view.LongOperationDisplay( "Loading..." );
-            Assert.That( display.Owner, Is.EqualTo( view ) );
-            Assert.That( GetOperationText( display ), Is.EqualTo( "Loading..." ) );
->>>>>>> a71e92eb
-        }
+		}
 
         private string GetOperationText( Control display )
         {
