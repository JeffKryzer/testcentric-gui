--- conflicted
+++ resolved
@@ -223,13 +223,10 @@
 
             Runner.Reload();
 
-<<<<<<< HEAD
-            _lastRunWasDebugRun = false;
+<           _lastRunWasDebugRun = false;
             TestPackage = MakeTestPackage(TestFiles);
 
             Tests = ExploreTestPackage(TestPackage);
-=======
->>>>>>> a2d5fad3
             AvailableCategories = GetAvailableCategories();
 
             if (Services.UserSettings.Gui.ClearResultsOnReload)
